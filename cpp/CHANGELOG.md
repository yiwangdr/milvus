# Changelog

Please mark all change in change log and use the ticket from JIRA.

# MegaSearch 0.3.0 (TBD)

## Bug
- MS-80 - Fix server hang issue

## Improvement
- MS-82 - Update server startup welcome message
- MS-83 - Update vecwise to Milvus

## New Feature

- MS-57 - Implement index load/search pipeline
- MS-56 - Add version information when server is started
- MS-64 - Different table can have different index type
- MS-52 - Return search score
- MS-66 - Support time range query
- MS-68 - Remove rocksdb from third-party
- MS-70 - cmake: remove redundant libs in src
- MS-71 - cmake: fix faiss dependency
- MS-72 - cmake: change prometheus source to git
- MS-73 - cmake: delete civetweb
- MS-65 - Implement GetTableRowCount interface
- MS-45 - Implement DeleteTable interface
- MS-75 - cmake: change faiss version to 1.5.2; add CUDA gencode
- MS-81 - fix faiss ptx issue; change cuda gencode

## Task
- MS-74 - Change README.md in cpp

# MegaSearch 0.2.0 (2019-05-31)

## Bug

- MS-32 - Fix thrift error
- MS-34 - Fix prometheus-cpp thirdparty
- MS-67 - Fix license check bug
<<<<<<< HEAD
=======
- MS-76 - Fix pipeline crash bug
>>>>>>> 76c287bc

## Improvement

- MS-20 - Clean Code Part 1

## New Feature

- MS-5 - Implement Auto Archive Feature
- MS-6 - Implement SDK interface part 1
- MS-16 - Implement metrics without prometheus
- MS-21 - Implement SDK interface part 2
- MS-26 - cmake. Add thirdparty packages
- MS-31 - cmake: add prometheus
- MS-33 - cmake: add -j4 to make third party packages build faster
- MS-27 - support gpu config and disable license build config in cmake
- MS-47 - Add query vps metrics
- MS-37 - Add query, cache usage, disk write speed and file data size metrics
- MS-30 - Use faiss v1.5.2
- MS-54 - cmake: Change Thrift third party URL to github.com
- MS-69 - prometheus: add all proposed metrics

## Task

- MS-1 - Add CHANGELOG.md
- MS-4 - Refactor the vecwise_engine code structure
- MS-62 - Search range to all if no date specified<|MERGE_RESOLUTION|>--- conflicted
+++ resolved
@@ -38,10 +38,7 @@
 - MS-32 - Fix thrift error
 - MS-34 - Fix prometheus-cpp thirdparty
 - MS-67 - Fix license check bug
-<<<<<<< HEAD
-=======
 - MS-76 - Fix pipeline crash bug
->>>>>>> 76c287bc
 
 ## Improvement
 
